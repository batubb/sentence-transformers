--- conflicted
+++ resolved
@@ -301,7 +301,7 @@
         msg = 'Module "%s" does not define a "%s" attribute/class' % (module_path, class_name)
         raise ImportError(msg)
 
-<<<<<<< HEAD
+
 def list_tags(name, tags):
     if tags is None:
         return ""
@@ -311,7 +311,7 @@
         return ""
     name_tags = [f"- {tag}" for tag in tags]
     return f"{name}:\n" + "\n".join(name_tags) + "\n"
-=======
+
 
 def community_detection(embeddings, threshold=0.75, min_community_size=10, init_max_size=1000):
     """
@@ -374,4 +374,3 @@
                 extracted_ids.add(idx)
 
     return unique_communities
->>>>>>> 0807c952
